--- conflicted
+++ resolved
@@ -1,61 +1,3 @@
-<<<<<<< HEAD
-# 1.11.0
-
-### Fixes
-* The original expression in `REQUIRE_FALSE( expr )` is now reporter properly as `!( expr )` (#1051)
-  * Previously the parentheses were missing and `x != y` would be expanded as `!x != x`
-* `Approx::Margin` is now inclusive (#952)
-  * Previously it was meant and documented as inclusive, but the check itself wasn't
-  * This means that `REQUIRE( 0.25f == Approx( 0.0f ).margin( 0.25f ) )` passes, instead of fails
-* `RandomNumberGenerator::result_type` is now unsigned (#1050)
-
-### Improvements
-* `__JETBRAINS_IDE__` macro handling is now CLion version specific (#1017)
-  * When CLion 2017.3 or newer is detected, `__COUNTER__` is used instead of
-* TeamCity reporter now explicitly flushes output stream after each report (#1057)
-  * On some platforms, output from redirected streams would show up only after the tests finished running
-* `ParseAndAddCatchTests` now can add test files as dependency to CMake configuration
-  * This means you do not have to manually rerun CMake configuration step to detect new tests
-
-
-# 1.10.0
-
-### Fixes
-* Evaluation layer has been rewritten (backported from Catch 2)
-  * The new layer is much simpler and fixes some issues (#981)
-* Implemented workaround for VS 2017 raw string literal stringification bug (#995)
-* Fixed interaction between `[!shouldfail]` and `[!mayfail]` tags and sections
-  * Previously sections with failing assertions would be marked as failed, not failed-but-ok
-
-### Improvements
-* Added [libidentify](https://github.com/janwilmans/LibIdentify) support
-* Added "wait-for-keypress" option
-
-
-# 1.9.7
-
-### Fixes
-* Various warnings from clang-tidy, Resharper-C++ and PVS Studio have been addressed (#957)
-* Dynamically generated sections are now properly reported (#963)
-* Writes to `std::clog` are redirected for reporters (#989)
-  * Previously only `std::cerr` writes were redirected
-  * Interleaved writes to `std::cerr` and `std::clog` are combined properly
-* Assertions failed before signals/structured exceptions fails test case are properly reported as failed (#990)
-
-### Improvements
-* Catch's runtime overhead has been decreased further (#940)
-* Added support for IBM i ILE c++ compiler (#976)
-  * This means that AS/400 is now supported.
-* The default reporter can be configured at compile time (#978)
-  * That is, the reporter used if no reporter is explicitly specified
-
-### Other
-* `ParseAndAddCatchTests` cmake script has couple new customization options
-
-
-
-# 1.9.6
-=======
 <a id="top"></a>
 # 2.0.1
 
@@ -141,7 +83,6 @@
 * The expression decomposition layer has been rewritten
 * The evaluation layer has been rewritten
 * New library (TextFlow) is used for formatting text to output
->>>>>>> b119ebdd
 
 
 # Older versions
