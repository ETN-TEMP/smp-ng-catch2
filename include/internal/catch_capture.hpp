/*
 *  Created by Phil on 18/10/2010.
 *  Copyright 2010 Two Blue Cubes Ltd. All rights reserved.
 *
 *  Distributed under the Boost Software License, Version 1.0. (See accompanying
 *  file LICENSE_1_0.txt or copy at http://www.boost.org/LICENSE_1_0.txt)
 */
#ifndef TWOBLUECUBES_CATCH_CAPTURE_HPP_INCLUDED
#define TWOBLUECUBES_CATCH_CAPTURE_HPP_INCLUDED

#include "catch_assertionhandler.h"
#include "catch_message.h"
#include "catch_interfaces_capture.h"
#include "catch_debugger.h"

#if !defined(CATCH_CONFIG_DISABLE)

#if !defined(CATCH_CONFIG_DISABLE_STRINGIFICATION)
  #define CATCH_INTERNAL_STRINGIFY(...) #__VA_ARGS__
#else
  #define CATCH_INTERNAL_STRINGIFY(...) "Disabled by CATCH_CONFIG_DISABLE_STRINGIFICATION"
#endif

#if !defined(CATCH_CONFIG_DISABLE_STRINGIFICATION)
# define CATCH_INTERNAL_STRINGIFY(expr) #expr
#else
# define CATCH_INTERNAL_STRINGIFY(expr) "Disabled by CATCH_CONFIG_DISABLE_STRINGIFICATION"
#endif

#if defined(CATCH_CONFIG_FAST_COMPILE)
///////////////////////////////////////////////////////////////////////////////
// We can speedup compilation significantly by breaking into debugger lower in
// the callstack, because then we don't have to expand CATCH_BREAK_INTO_DEBUGGER
// macro in each assertion
#define INTERNAL_CATCH_REACT( handler ) \
    handler.reactWithDebugBreak();

///////////////////////////////////////////////////////////////////////////////
// Another way to speed-up compilation is to omit local try-catch for REQUIRE*
// macros.
// This can potentially cause false negative, if the test code catches
// the exception before it propagates back up to the runner.
<<<<<<< HEAD
#define INTERNAL_CATCH_TEST_NO_TRY( macroName, resultDisposition, expr ) \
    do { \
        Catch::ResultBuilder __catchResult( macroName, CATCH_INTERNAL_LINEINFO, CATCH_INTERNAL_STRINGIFY(expr), resultDisposition ); \
        __catchResult.setExceptionGuard(); \
        CATCH_INTERNAL_SUPPRESS_PARENTHESES_WARNINGS \
        ( __catchResult <= expr ).endExpression(); \
        CATCH_INTERNAL_UNSUPPRESS_PARENTHESES_WARNINGS \
        __catchResult.unsetExceptionGuard(); \
        INTERNAL_CATCH_REACT( __catchResult ) \
    } while( Catch::isTrue( false && static_cast<bool>( !!(expr) ) ) ) // expr here is never evaluated at runtime but it forces the compiler to give it a look
// The double negation silences MSVC's C4800 warning, the static_cast forces short-circuit evaluation if the type has overloaded &&.

#define INTERNAL_CHECK_THAT_NO_TRY( macroName, matcher, resultDisposition, arg ) \
    do { \
        Catch::ResultBuilder __catchResult( macroName, CATCH_INTERNAL_LINEINFO, CATCH_INTERNAL_STRINGIFY(arg) ", " CATCH_INTERNAL_STRINGIFY(matcher), resultDisposition ); \
        __catchResult.setExceptionGuard(); \
        __catchResult.captureMatch( arg, matcher, CATCH_INTERNAL_STRINGIFY(matcher) ); \
        __catchResult.unsetExceptionGuard(); \
        INTERNAL_CATCH_REACT( __catchResult ) \
    } while( Catch::alwaysFalse() )
=======
#define INTERNAL_CATCH_TRY( capturer ) capturer.setExceptionGuard();
#define INTERNAL_CATCH_CATCH( capturer ) capturer.unsetExceptionGuard();

#else // CATCH_CONFIG_FAST_COMPILE
>>>>>>> b119ebdd

///////////////////////////////////////////////////////////////////////////////
// In the event of a failure works out if the debugger needs to be invoked
// and/or an exception thrown and takes appropriate action.
// This needs to be done as a macro so the debugger will stop in the user
// source code rather than in Catch library code
#define INTERNAL_CATCH_REACT( handler ) \
    if( handler.shouldDebugBreak() ) CATCH_BREAK_INTO_DEBUGGER(); \
    handler.reactWithoutDebugBreak();

#define INTERNAL_CATCH_TRY( capturer ) try
#define INTERNAL_CATCH_CATCH( capturer ) catch(...) { capturer.useActiveException(); }

#endif

///////////////////////////////////////////////////////////////////////////////
#define INTERNAL_CATCH_TEST( macroName, resultDisposition, ... ) \
    do { \
<<<<<<< HEAD
        Catch::ResultBuilder __catchResult( macroName, CATCH_INTERNAL_LINEINFO, CATCH_INTERNAL_STRINGIFY(expr), resultDisposition ); \
        try { \
=======
        Catch::AssertionHandler catchAssertionHandler( macroName, CATCH_INTERNAL_LINEINFO, CATCH_INTERNAL_STRINGIFY(__VA_ARGS__), resultDisposition ); \
        INTERNAL_CATCH_TRY( catchAssertionHandler ) { \
>>>>>>> b119ebdd
            CATCH_INTERNAL_SUPPRESS_PARENTHESES_WARNINGS \
            catchAssertionHandler.handle( Catch::Decomposer() <= __VA_ARGS__ ); \
            CATCH_INTERNAL_UNSUPPRESS_PARENTHESES_WARNINGS \
        } INTERNAL_CATCH_CATCH( catchAssertionHandler ) \
        INTERNAL_CATCH_REACT( catchAssertionHandler ) \
    } while( Catch::isTrue( false && static_cast<bool>( !!(__VA_ARGS__) ) ) ) // the expression here is never evaluated at runtime but it forces the compiler to give it a look
    // The double negation silences MSVC's C4800 warning, the static_cast forces short-circuit evaluation if the type has overloaded &&.

///////////////////////////////////////////////////////////////////////////////
#define INTERNAL_CATCH_IF( macroName, resultDisposition, ... ) \
    INTERNAL_CATCH_TEST( macroName, resultDisposition, __VA_ARGS__ ); \
    if( Catch::getResultCapture().lastAssertionPassed() )

///////////////////////////////////////////////////////////////////////////////
#define INTERNAL_CATCH_ELSE( macroName, resultDisposition, ... ) \
    INTERNAL_CATCH_TEST( macroName, resultDisposition, __VA_ARGS__ ); \
    if( !Catch::getResultCapture().lastAssertionPassed() )

///////////////////////////////////////////////////////////////////////////////
#define INTERNAL_CATCH_NO_THROW( macroName, resultDisposition, ... ) \
    do { \
<<<<<<< HEAD
        Catch::ResultBuilder __catchResult( macroName, CATCH_INTERNAL_LINEINFO, CATCH_INTERNAL_STRINGIFY(expr), resultDisposition ); \
=======
        Catch::AssertionHandler catchAssertionHandler( macroName, CATCH_INTERNAL_LINEINFO, CATCH_INTERNAL_STRINGIFY(__VA_ARGS__), resultDisposition ); \
>>>>>>> b119ebdd
        try { \
            static_cast<void>(__VA_ARGS__); \
            catchAssertionHandler.handle( Catch::ResultWas::Ok ); \
        } \
        catch( ... ) { \
            catchAssertionHandler.useActiveException(); \
        } \
        INTERNAL_CATCH_REACT( catchAssertionHandler ) \
    } while( Catch::alwaysFalse() )

///////////////////////////////////////////////////////////////////////////////
#define INTERNAL_CATCH_THROWS( macroName, resultDisposition, ... ) \
    do { \
<<<<<<< HEAD
        Catch::ResultBuilder __catchResult( macroName, CATCH_INTERNAL_LINEINFO, CATCH_INTERNAL_STRINGIFY(expr), resultDisposition, CATCH_INTERNAL_STRINGIFY(matcher) ); \
        if( __catchResult.allowThrows() ) \
=======
        Catch::AssertionHandler catchAssertionHandler( macroName, CATCH_INTERNAL_LINEINFO, CATCH_INTERNAL_STRINGIFY(__VA_ARGS__), resultDisposition); \
        if( catchAssertionHandler.allowThrows() ) \
>>>>>>> b119ebdd
            try { \
                static_cast<void>(__VA_ARGS__); \
                catchAssertionHandler.handle( Catch::ResultWas::DidntThrowException ); \
            } \
            catch( ... ) { \
                catchAssertionHandler.handle( Catch::ResultWas::Ok ); \
            } \
        else \
            catchAssertionHandler.handle( Catch::ResultWas::Ok ); \
        INTERNAL_CATCH_REACT( catchAssertionHandler ) \
    } while( Catch::alwaysFalse() )

///////////////////////////////////////////////////////////////////////////////
#define INTERNAL_CATCH_THROWS_AS( macroName, exceptionType, resultDisposition, expr ) \
    do { \
<<<<<<< HEAD
        Catch::ResultBuilder __catchResult( macroName, CATCH_INTERNAL_LINEINFO, CATCH_INTERNAL_STRINGIFY(expr) ", " CATCH_INTERNAL_STRINGIFY(exceptionType), resultDisposition ); \
        if( __catchResult.allowThrows() ) \
=======
        Catch::AssertionHandler catchAssertionHandler( macroName, CATCH_INTERNAL_LINEINFO, CATCH_INTERNAL_STRINGIFY(expr) ", " CATCH_INTERNAL_STRINGIFY(exceptionType), resultDisposition ); \
        if( catchAssertionHandler.allowThrows() ) \
>>>>>>> b119ebdd
            try { \
                static_cast<void>(expr); \
                catchAssertionHandler.handle( Catch::ResultWas::DidntThrowException ); \
            } \
            catch( exceptionType const& ) { \
                catchAssertionHandler.handle( Catch::ResultWas::Ok ); \
            } \
            catch( ... ) { \
                catchAssertionHandler.useActiveException(); \
            } \
        else \
            catchAssertionHandler.handle( Catch::ResultWas::Ok ); \
        INTERNAL_CATCH_REACT( catchAssertionHandler ) \
    } while( Catch::alwaysFalse() )


///////////////////////////////////////////////////////////////////////////////
#define INTERNAL_CATCH_MSG( macroName, messageType, resultDisposition, ... ) \
    do { \
        Catch::AssertionHandler catchAssertionHandler( macroName, CATCH_INTERNAL_LINEINFO, "", resultDisposition ); \
        catchAssertionHandler.handle( messageType, ( Catch::MessageStream() << __VA_ARGS__ + ::Catch::StreamEndStop() ).m_stream.str() ); \
        INTERNAL_CATCH_REACT( catchAssertionHandler ) \
    } while( Catch::alwaysFalse() )

///////////////////////////////////////////////////////////////////////////////
#define INTERNAL_CATCH_INFO( macroName, log ) \
    Catch::ScopedMessage INTERNAL_CATCH_UNIQUE_NAME( scopedMessage ) = Catch::MessageBuilder( macroName, CATCH_INTERNAL_LINEINFO, Catch::ResultWas::Info ) << log;

///////////////////////////////////////////////////////////////////////////////
// Although this is matcher-based, it can be used with just a string
#define INTERNAL_CATCH_THROWS_STR_MATCHES( macroName, resultDisposition, matcher, ... ) \
    do { \
<<<<<<< HEAD
        Catch::ResultBuilder __catchResult( macroName, CATCH_INTERNAL_LINEINFO, CATCH_INTERNAL_STRINGIFY(arg) ", " CATCH_INTERNAL_STRINGIFY(matcher), resultDisposition ); \
        try { \
            __catchResult.captureMatch( arg, matcher, CATCH_INTERNAL_STRINGIFY(matcher) ); \
        } catch( ... ) { \
            __catchResult.useActiveException( resultDisposition | Catch::ResultDisposition::ContinueOnFailure ); \
        } \
        INTERNAL_CATCH_REACT( __catchResult ) \
=======
        Catch::AssertionHandler catchAssertionHandler( macroName, CATCH_INTERNAL_LINEINFO, CATCH_INTERNAL_STRINGIFY(__VA_ARGS__) ", " CATCH_INTERNAL_STRINGIFY(matcher), resultDisposition ); \
        if( catchAssertionHandler.allowThrows() ) \
            try { \
                static_cast<void>(__VA_ARGS__); \
                catchAssertionHandler.handle( Catch::ResultWas::DidntThrowException ); \
            } \
            catch( ... ) { \
                handleExceptionMatchExpr( catchAssertionHandler, matcher, #matcher ); \
            } \
        else \
            catchAssertionHandler.handle( Catch::ResultWas::Ok ); \
        INTERNAL_CATCH_REACT( catchAssertionHandler ) \
>>>>>>> b119ebdd
    } while( Catch::alwaysFalse() )

#endif // CATCH_CONFIG_DISABLE

#endif // TWOBLUECUBES_CATCH_CAPTURE_HPP_INCLUDED<|MERGE_RESOLUTION|>--- conflicted
+++ resolved
@@ -21,12 +21,6 @@
   #define CATCH_INTERNAL_STRINGIFY(...) "Disabled by CATCH_CONFIG_DISABLE_STRINGIFICATION"
 #endif
 
-#if !defined(CATCH_CONFIG_DISABLE_STRINGIFICATION)
-# define CATCH_INTERNAL_STRINGIFY(expr) #expr
-#else
-# define CATCH_INTERNAL_STRINGIFY(expr) "Disabled by CATCH_CONFIG_DISABLE_STRINGIFICATION"
-#endif
-
 #if defined(CATCH_CONFIG_FAST_COMPILE)
 ///////////////////////////////////////////////////////////////////////////////
 // We can speedup compilation significantly by breaking into debugger lower in
@@ -40,33 +34,10 @@
 // macros.
 // This can potentially cause false negative, if the test code catches
 // the exception before it propagates back up to the runner.
-<<<<<<< HEAD
-#define INTERNAL_CATCH_TEST_NO_TRY( macroName, resultDisposition, expr ) \
-    do { \
-        Catch::ResultBuilder __catchResult( macroName, CATCH_INTERNAL_LINEINFO, CATCH_INTERNAL_STRINGIFY(expr), resultDisposition ); \
-        __catchResult.setExceptionGuard(); \
-        CATCH_INTERNAL_SUPPRESS_PARENTHESES_WARNINGS \
-        ( __catchResult <= expr ).endExpression(); \
-        CATCH_INTERNAL_UNSUPPRESS_PARENTHESES_WARNINGS \
-        __catchResult.unsetExceptionGuard(); \
-        INTERNAL_CATCH_REACT( __catchResult ) \
-    } while( Catch::isTrue( false && static_cast<bool>( !!(expr) ) ) ) // expr here is never evaluated at runtime but it forces the compiler to give it a look
-// The double negation silences MSVC's C4800 warning, the static_cast forces short-circuit evaluation if the type has overloaded &&.
-
-#define INTERNAL_CHECK_THAT_NO_TRY( macroName, matcher, resultDisposition, arg ) \
-    do { \
-        Catch::ResultBuilder __catchResult( macroName, CATCH_INTERNAL_LINEINFO, CATCH_INTERNAL_STRINGIFY(arg) ", " CATCH_INTERNAL_STRINGIFY(matcher), resultDisposition ); \
-        __catchResult.setExceptionGuard(); \
-        __catchResult.captureMatch( arg, matcher, CATCH_INTERNAL_STRINGIFY(matcher) ); \
-        __catchResult.unsetExceptionGuard(); \
-        INTERNAL_CATCH_REACT( __catchResult ) \
-    } while( Catch::alwaysFalse() )
-=======
 #define INTERNAL_CATCH_TRY( capturer ) capturer.setExceptionGuard();
 #define INTERNAL_CATCH_CATCH( capturer ) capturer.unsetExceptionGuard();
 
 #else // CATCH_CONFIG_FAST_COMPILE
->>>>>>> b119ebdd
 
 ///////////////////////////////////////////////////////////////////////////////
 // In the event of a failure works out if the debugger needs to be invoked
@@ -85,13 +56,8 @@
 ///////////////////////////////////////////////////////////////////////////////
 #define INTERNAL_CATCH_TEST( macroName, resultDisposition, ... ) \
     do { \
-<<<<<<< HEAD
-        Catch::ResultBuilder __catchResult( macroName, CATCH_INTERNAL_LINEINFO, CATCH_INTERNAL_STRINGIFY(expr), resultDisposition ); \
-        try { \
-=======
         Catch::AssertionHandler catchAssertionHandler( macroName, CATCH_INTERNAL_LINEINFO, CATCH_INTERNAL_STRINGIFY(__VA_ARGS__), resultDisposition ); \
         INTERNAL_CATCH_TRY( catchAssertionHandler ) { \
->>>>>>> b119ebdd
             CATCH_INTERNAL_SUPPRESS_PARENTHESES_WARNINGS \
             catchAssertionHandler.handle( Catch::Decomposer() <= __VA_ARGS__ ); \
             CATCH_INTERNAL_UNSUPPRESS_PARENTHESES_WARNINGS \
@@ -113,11 +79,7 @@
 ///////////////////////////////////////////////////////////////////////////////
 #define INTERNAL_CATCH_NO_THROW( macroName, resultDisposition, ... ) \
     do { \
-<<<<<<< HEAD
-        Catch::ResultBuilder __catchResult( macroName, CATCH_INTERNAL_LINEINFO, CATCH_INTERNAL_STRINGIFY(expr), resultDisposition ); \
-=======
         Catch::AssertionHandler catchAssertionHandler( macroName, CATCH_INTERNAL_LINEINFO, CATCH_INTERNAL_STRINGIFY(__VA_ARGS__), resultDisposition ); \
->>>>>>> b119ebdd
         try { \
             static_cast<void>(__VA_ARGS__); \
             catchAssertionHandler.handle( Catch::ResultWas::Ok ); \
@@ -131,13 +93,8 @@
 ///////////////////////////////////////////////////////////////////////////////
 #define INTERNAL_CATCH_THROWS( macroName, resultDisposition, ... ) \
     do { \
-<<<<<<< HEAD
-        Catch::ResultBuilder __catchResult( macroName, CATCH_INTERNAL_LINEINFO, CATCH_INTERNAL_STRINGIFY(expr), resultDisposition, CATCH_INTERNAL_STRINGIFY(matcher) ); \
-        if( __catchResult.allowThrows() ) \
-=======
         Catch::AssertionHandler catchAssertionHandler( macroName, CATCH_INTERNAL_LINEINFO, CATCH_INTERNAL_STRINGIFY(__VA_ARGS__), resultDisposition); \
         if( catchAssertionHandler.allowThrows() ) \
->>>>>>> b119ebdd
             try { \
                 static_cast<void>(__VA_ARGS__); \
                 catchAssertionHandler.handle( Catch::ResultWas::DidntThrowException ); \
@@ -153,13 +110,8 @@
 ///////////////////////////////////////////////////////////////////////////////
 #define INTERNAL_CATCH_THROWS_AS( macroName, exceptionType, resultDisposition, expr ) \
     do { \
-<<<<<<< HEAD
-        Catch::ResultBuilder __catchResult( macroName, CATCH_INTERNAL_LINEINFO, CATCH_INTERNAL_STRINGIFY(expr) ", " CATCH_INTERNAL_STRINGIFY(exceptionType), resultDisposition ); \
-        if( __catchResult.allowThrows() ) \
-=======
         Catch::AssertionHandler catchAssertionHandler( macroName, CATCH_INTERNAL_LINEINFO, CATCH_INTERNAL_STRINGIFY(expr) ", " CATCH_INTERNAL_STRINGIFY(exceptionType), resultDisposition ); \
         if( catchAssertionHandler.allowThrows() ) \
->>>>>>> b119ebdd
             try { \
                 static_cast<void>(expr); \
                 catchAssertionHandler.handle( Catch::ResultWas::DidntThrowException ); \
@@ -192,15 +144,6 @@
 // Although this is matcher-based, it can be used with just a string
 #define INTERNAL_CATCH_THROWS_STR_MATCHES( macroName, resultDisposition, matcher, ... ) \
     do { \
-<<<<<<< HEAD
-        Catch::ResultBuilder __catchResult( macroName, CATCH_INTERNAL_LINEINFO, CATCH_INTERNAL_STRINGIFY(arg) ", " CATCH_INTERNAL_STRINGIFY(matcher), resultDisposition ); \
-        try { \
-            __catchResult.captureMatch( arg, matcher, CATCH_INTERNAL_STRINGIFY(matcher) ); \
-        } catch( ... ) { \
-            __catchResult.useActiveException( resultDisposition | Catch::ResultDisposition::ContinueOnFailure ); \
-        } \
-        INTERNAL_CATCH_REACT( __catchResult ) \
-=======
         Catch::AssertionHandler catchAssertionHandler( macroName, CATCH_INTERNAL_LINEINFO, CATCH_INTERNAL_STRINGIFY(__VA_ARGS__) ", " CATCH_INTERNAL_STRINGIFY(matcher), resultDisposition ); \
         if( catchAssertionHandler.allowThrows() ) \
             try { \
@@ -213,7 +156,6 @@
         else \
             catchAssertionHandler.handle( Catch::ResultWas::Ok ); \
         INTERNAL_CATCH_REACT( catchAssertionHandler ) \
->>>>>>> b119ebdd
     } while( Catch::alwaysFalse() )
 
 #endif // CATCH_CONFIG_DISABLE
